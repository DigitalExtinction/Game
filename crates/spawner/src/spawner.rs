#![allow(clippy::forget_non_drop)] // Needed because of #[derive(Bundle)]

use bevy::prelude::*;
use de_audio::spatial::{PlaySpatialAudioEvent, Sound};
use de_core::{
    cleanup::DespawnOnGameExit,
    gconfig::GameConfig,
    objects::{Active, Local, MovableSolid, ObjectTypeComponent, Playable, StaticSolid},
    player::PlayerComponent,
    state::AppState,
};
<<<<<<< HEAD
=======
use de_energy::Battery;
use de_messages::ToPlayers;
use de_multiplayer::{NetEntities, NetRecvSpawnActiveEvent, ToPlayersEvent};
>>>>>>> d374aea0
use de_objects::{AssetCollection, InitialHealths, SceneType, Scenes, SolidObjects};
use de_pathing::{PathTarget, UpdateEntityPathEvent};
use de_terrain::{CircleMarker, MarkerVisibility, RectangleMarker};
use de_types::{
    objects::{ActiveObjectType, InactiveObjectType, ObjectType},
    player::Player,
};

use crate::ObjectCounter;

pub(crate) struct SpawnerPlugin;

impl Plugin for SpawnerPlugin {
    fn build(&self, app: &mut App) {
        app.add_event::<SpawnLocalActiveEvent>()
            .add_event::<SpawnActiveEvent>()
            .add_event::<SpawnInactiveEvent>()
            .add_event::<SpawnEvent>()
            .add_systems(
                Update,
                (
                    spawn_local_active.before(spawn_active),
                    spawn_remote_active
                        .run_if(on_event::<NetRecvSpawnActiveEvent>())
                        .before(spawn_active),
                    spawn_active.before(spawn),
                    spawn_inactive.before(spawn),
                    spawn,
                )
                    .in_set(SpawnerSet::Spawner)
                    .run_if(in_state(AppState::InGame)),
            );
    }
}

#[derive(Debug, Clone, PartialEq, Eq, Hash, SystemSet)]
pub enum SpawnerSet {
    Spawner,
}

/// Send this event to spawn a new locally simulated active object.
#[derive(Event)]
pub struct SpawnLocalActiveEvent {
    object_type: ActiveObjectType,
    transform: Transform,
    player: Player,
    path_target: Option<PathTarget>,
}

impl SpawnLocalActiveEvent {
    pub fn stationary(object_type: ActiveObjectType, transform: Transform, player: Player) -> Self {
        Self::new(object_type, transform, player, None)
    }

    pub fn new(
        object_type: ActiveObjectType,
        transform: Transform,
        player: Player,
        path_target: Option<PathTarget>,
    ) -> Self {
        Self {
            object_type,
            transform,
            player,
            path_target,
        }
    }
}

#[derive(Event)]
struct SpawnActiveEvent {
    entity: Entity,
    object_type: ActiveObjectType,
    transform: Transform,
    player: Player,
}

impl SpawnActiveEvent {
    fn new(
        entity: Entity,
        object_type: ActiveObjectType,
        transform: Transform,
        player: Player,
    ) -> Self {
        Self {
            entity,
            object_type,
            transform,
            player,
        }
    }
}

/// Send this event to spawn an inactive object.
#[derive(Event)]
pub struct SpawnInactiveEvent {
    object_type: InactiveObjectType,
    transform: Transform,
}

impl SpawnInactiveEvent {
    pub fn new(object_type: InactiveObjectType, transform: Transform) -> Self {
        Self {
            object_type,
            transform,
        }
    }
}

#[derive(Event)]
struct SpawnEvent {
    entity: Entity,
    object_type: ObjectType,
    transform: Transform,
}

impl SpawnEvent {
    fn new(entity: Entity, object_type: ObjectType, transform: Transform) -> Self {
        Self {
            entity,
            object_type,
            transform,
        }
    }
}

fn spawn_local_active(
    mut commands: Commands,
    config: Res<GameConfig>,
    net_entities: NetEntities,
    mut event_reader: EventReader<SpawnLocalActiveEvent>,
    mut event_writer: EventWriter<SpawnActiveEvent>,
    mut path_events: EventWriter<UpdateEntityPathEvent>,
    mut net_events: EventWriter<ToPlayersEvent>,
) {
    for event in event_reader.iter() {
        let mut entity_commands = commands.spawn(Local);

        if config.locals().is_playable(event.player) || cfg!(feature = "godmode") {
            entity_commands.insert(Playable);
        }

        let entity = entity_commands.id();
        event_writer.send(SpawnActiveEvent::new(
            entity,
            event.object_type,
            event.transform,
            event.player,
        ));

        if let Some(path_target) = event.path_target {
            path_events.send(UpdateEntityPathEvent::new(entity, path_target));
        }

        if config.multiplayer() {
            net_events.send(ToPlayersEvent::new(ToPlayers::Spawn {
                entity: net_entities.local_net_id(entity),
                player: event.player,
                object_type: event.object_type,
                transform: event.transform.into(),
            }));
        }
    }
}

fn spawn_remote_active(
    mut event_reader: EventReader<NetRecvSpawnActiveEvent>,
    mut event_writer: EventWriter<SpawnActiveEvent>,
) {
    for event in event_reader.iter() {
        event_writer.send(SpawnActiveEvent::new(
            event.entity(),
            event.object_type(),
            event.transform(),
            event.player(),
        ));
    }
}

fn spawn_active(
    mut commands: Commands,
    mut counter: ResMut<ObjectCounter>,
    solids: SolidObjects,
    healths: Res<InitialHealths>,
    mut event_reader: EventReader<SpawnActiveEvent>,
    mut event_writer: EventWriter<SpawnEvent>,
    mut audio_events: EventWriter<PlaySpatialAudioEvent>,
) {
<<<<<<< HEAD
    for (entity, &object_type, transform, player) in to_spawn.iter() {
        info!("Spawning object {}", object_type);

        let mut entity_commands = commands.entity(entity);
        entity_commands
            .remove::<Spawn>()
            .insert(scenes.get(SceneType::Solid(object_type)).clone());

        let solid = solids.get(object_type);
        match object_type {
            ObjectType::Active(active_type) => {
                entity_commands.insert(Active);

                let player = *player.expect("Active object without an associated was spawned.");
                counter.player_mut(player).unwrap().update(active_type, 1);

                if game_config.locals().is_playable(player) || cfg!(feature = "godmode") {
                    entity_commands.insert(Playable);
                }

                match active_type {
                    ActiveObjectType::Building(_) => {
                        entity_commands.insert(StaticSolid);

                        let local_aabb = solid.ichnography().local_aabb();
                        entity_commands
                            .insert(RectangleMarker::from_aabb_transform(local_aabb, transform));
                    }
                    ActiveObjectType::Unit(_) => {
                        entity_commands.insert(MovableSolid);

                        let radius = solid.ichnography().radius();
                        entity_commands.insert(CircleMarker::new(radius));
                    }
                }

                entity_commands.insert(MarkerVisibility::default());

                entity_commands.insert(healths.health(active_type).clone());
                if let Some(cannon) = solid.cannon() {
                    entity_commands.insert(cannon.clone());
                }
=======
    for event in event_reader.iter() {
        counter
            .player_mut(event.player)
            .update(event.object_type, 1);

        let mut entity_commands = commands.entity(event.entity);
        entity_commands.insert((
            Active,
            PlayerComponent::from(event.player),
            Battery::default(),
            MarkerVisibility::default(),
            healths.health(event.object_type).clone(),
        ));

        let solid = solids.get(ObjectType::Active(event.object_type));
        match event.object_type {
            ActiveObjectType::Building(_) => {
                let local_aabb = solid.ichnography().local_aabb();
                entity_commands.insert((
                    StaticSolid,
                    RectangleMarker::from_aabb_transform(local_aabb, &event.transform),
                ));

                audio_events.send(PlaySpatialAudioEvent::new(
                    Sound::Construct,
                    event.transform.translation,
                ));
>>>>>>> d374aea0
            }
            ActiveObjectType::Unit(_) => {
                let radius = solid.ichnography().radius();
                entity_commands.insert((MovableSolid, CircleMarker::new(radius)));

                audio_events.send(PlaySpatialAudioEvent::new(
                    Sound::Manufacture,
                    event.transform.translation,
                ));
            }
        }

        if let Some(cannon) = solid.cannon() {
            entity_commands.insert(cannon.clone());
        }

        event_writer.send(SpawnEvent::new(
            entity_commands.id(),
            ObjectType::Active(event.object_type),
            event.transform,
        ));
    }
}

fn spawn_inactive(
    mut commands: Commands,
    mut event_reader: EventReader<SpawnInactiveEvent>,
    mut event_writer: EventWriter<SpawnEvent>,
) {
    for event in event_reader.iter() {
        let entity = commands.spawn(StaticSolid).id();
        event_writer.send(SpawnEvent::new(
            entity,
            ObjectType::Inactive(event.object_type),
            event.transform,
        ));
    }
}

fn spawn(mut commands: Commands, scenes: Res<Scenes>, mut events: EventReader<SpawnEvent>) {
    for event in events.iter() {
        info!("Spawning object {}", event.object_type);
        let mut entity_commands = commands.entity(event.entity);

        entity_commands.insert((
            event.transform,
            GlobalTransform::from(event.transform),
            Visibility::Inherited,
            ComputedVisibility::default(),
            ObjectTypeComponent::from(event.object_type),
            scenes.get(SceneType::Solid(event.object_type)).clone(),
            DespawnOnGameExit,
        ));
    }
}<|MERGE_RESOLUTION|>--- conflicted
+++ resolved
@@ -9,12 +9,9 @@
     player::PlayerComponent,
     state::AppState,
 };
-<<<<<<< HEAD
-=======
 use de_energy::Battery;
 use de_messages::ToPlayers;
 use de_multiplayer::{NetEntities, NetRecvSpawnActiveEvent, ToPlayersEvent};
->>>>>>> d374aea0
 use de_objects::{AssetCollection, InitialHealths, SceneType, Scenes, SolidObjects};
 use de_pathing::{PathTarget, UpdateEntityPathEvent};
 use de_terrain::{CircleMarker, MarkerVisibility, RectangleMarker};
@@ -203,50 +200,6 @@
     mut event_writer: EventWriter<SpawnEvent>,
     mut audio_events: EventWriter<PlaySpatialAudioEvent>,
 ) {
-<<<<<<< HEAD
-    for (entity, &object_type, transform, player) in to_spawn.iter() {
-        info!("Spawning object {}", object_type);
-
-        let mut entity_commands = commands.entity(entity);
-        entity_commands
-            .remove::<Spawn>()
-            .insert(scenes.get(SceneType::Solid(object_type)).clone());
-
-        let solid = solids.get(object_type);
-        match object_type {
-            ObjectType::Active(active_type) => {
-                entity_commands.insert(Active);
-
-                let player = *player.expect("Active object without an associated was spawned.");
-                counter.player_mut(player).unwrap().update(active_type, 1);
-
-                if game_config.locals().is_playable(player) || cfg!(feature = "godmode") {
-                    entity_commands.insert(Playable);
-                }
-
-                match active_type {
-                    ActiveObjectType::Building(_) => {
-                        entity_commands.insert(StaticSolid);
-
-                        let local_aabb = solid.ichnography().local_aabb();
-                        entity_commands
-                            .insert(RectangleMarker::from_aabb_transform(local_aabb, transform));
-                    }
-                    ActiveObjectType::Unit(_) => {
-                        entity_commands.insert(MovableSolid);
-
-                        let radius = solid.ichnography().radius();
-                        entity_commands.insert(CircleMarker::new(radius));
-                    }
-                }
-
-                entity_commands.insert(MarkerVisibility::default());
-
-                entity_commands.insert(healths.health(active_type).clone());
-                if let Some(cannon) = solid.cannon() {
-                    entity_commands.insert(cannon.clone());
-                }
-=======
     for event in event_reader.iter() {
         counter
             .player_mut(event.player)
@@ -256,7 +209,6 @@
         entity_commands.insert((
             Active,
             PlayerComponent::from(event.player),
-            Battery::default(),
             MarkerVisibility::default(),
             healths.health(event.object_type).clone(),
         ));
@@ -274,7 +226,6 @@
                     Sound::Construct,
                     event.transform.translation,
                 ));
->>>>>>> d374aea0
             }
             ActiveObjectType::Unit(_) => {
                 let radius = solid.ichnography().radius();
