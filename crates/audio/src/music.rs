<<<<<<< HEAD
use bevy::{asset::LoadState, prelude::*};
use bevy_kira_audio::{
    prelude::{Audio as KAudio, AudioSource as KAudioSource, Volume},
    AudioControl,
};
=======
use bevy::{asset::LoadState, audio::Volume, prelude::*};
>>>>>>> 12d459d5
use de_conf::Configuration;
use de_core::state::AppState;
use iyes_progress::prelude::*;

pub(crate) struct MusicPlugin;

impl Plugin for MusicPlugin {
    fn build(&self, app: &mut App) {
        app.add_systems(OnEnter(AppState::AppLoading), setup)
            .add_systems(
                Update,
                load.track_progress().run_if(in_state(AppState::AppLoading)),
            )
            .add_systems(OnExit(AppState::AppLoading), start);
    }
}

#[derive(Resource)]
struct Tracks(Handle<KAudioSource>);

fn setup(mut commands: Commands, server: Res<AssetServer>) {
    commands.insert_resource(Tracks(server.load("audio/music/menu_loop.mp3")));
}

fn load(server: Res<AssetServer>, tracks: Res<Tracks>) -> Progress {
    match server.get_load_state(&tracks.0) {
        LoadState::Loaded => true.into(),
        LoadState::NotLoaded | LoadState::Loading => false.into(),
        _ => panic!("Unexpected loading state."),
    }
}

<<<<<<< HEAD
fn start(audio: Res<KAudio>, tracks: Res<Tracks>, config: Res<Configuration>) {
    if !config.audio().music_enabled() {
        return;
    }
    audio
        .play(tracks.0.clone())
        .looped()
        .with_volume(Volume::Amplitude(config.audio().music_volume().into()));
=======
fn start(mut commands: Commands, tracks: Res<Tracks>, config: Res<Configuration>) {
    if !config.audio().music_enabled() {
        return;
    }

    let volume = Volume::new_relative(config.audio().music_volume());
    commands.spawn(AudioBundle {
        source: tracks.0.clone(),
        settings: PlaybackSettings::LOOP.with_volume(volume),
    });
>>>>>>> 12d459d5
}<|MERGE_RESOLUTION|>--- conflicted
+++ resolved
@@ -1,12 +1,8 @@
-<<<<<<< HEAD
 use bevy::{asset::LoadState, prelude::*};
 use bevy_kira_audio::{
     prelude::{Audio as KAudio, AudioSource as KAudioSource, Volume},
     AudioControl,
 };
-=======
-use bevy::{asset::LoadState, audio::Volume, prelude::*};
->>>>>>> 12d459d5
 use de_conf::Configuration;
 use de_core::state::AppState;
 use iyes_progress::prelude::*;
@@ -39,25 +35,13 @@
     }
 }
 
-<<<<<<< HEAD
 fn start(audio: Res<KAudio>, tracks: Res<Tracks>, config: Res<Configuration>) {
     if !config.audio().music_enabled() {
         return;
     }
+
     audio
         .play(tracks.0.clone())
         .looped()
         .with_volume(Volume::Amplitude(config.audio().music_volume().into()));
-=======
-fn start(mut commands: Commands, tracks: Res<Tracks>, config: Res<Configuration>) {
-    if !config.audio().music_enabled() {
-        return;
-    }
-
-    let volume = Volume::new_relative(config.audio().music_volume());
-    commands.spawn(AudioBundle {
-        source: tracks.0.clone(),
-        settings: PlaybackSettings::LOOP.with_volume(volume),
-    });
->>>>>>> 12d459d5
 }