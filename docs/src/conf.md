--- conflicted
+++ resolved
@@ -44,7 +44,9 @@
     rotation_sensitivity` radians. It must be a positive finite number.
   * `scroll_inverted` (bool; default: `false`) – if `true`, mouse wheel and
     touchpad scrolling is inverted.
-<<<<<<< HEAD
+* `audio` (object) – audio configuration.
+  * `music_volume` (f32; default: `1.0`) – sets the music volume. It must be a finite
+    number between `0.0` and `1.0`. If set to 0 music will not play.
 
 ## Example Configuration
 
@@ -61,9 +63,4 @@
   server: http://lobby.de_game.org/
 audio:
   music_volume: 1.0
-```
-=======
-* `audio` (object) – audio configuration.
-  * `music_volume` (f32; default: `1.0`) – sets the music volume. It must be a finite
-    number between `0.0` and `1.0`. If set to 0 music will not play.
->>>>>>> a985bb15
+```